--- conflicted
+++ resolved
@@ -77,14 +77,9 @@
             images=images, r_targets=target_reg, c_targets=target_clf)
         
         if tf.math.is_nan(reg_loss) or tf.math.is_nan(clf_loss):
-<<<<<<< HEAD
-            print('Found nan while training, continue to next step')
+            print('Loss NaN, skipping training step')
             continue
-
-=======
-            print('Loss NaN, skipping training step')
-            
->>>>>>> 15d62606
+        
         if len(acc_gradients) == 0:
             acc_gradients = grads 
         else:
